--- conflicted
+++ resolved
@@ -1,6 +1,3 @@
-<<<<<<< HEAD
-print ("Kittens give Morbo gas.")
-=======
 from github import Github, Auth
 from dotenv import load_dotenv
 import os
@@ -157,5 +154,4 @@
 
     except Exception as e:
         print(f"Error: {str(e)}", file=sys.stderr)
-        sys.exit(1)
->>>>>>> fede4940
+        sys.exit(1)