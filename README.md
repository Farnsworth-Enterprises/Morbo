--- conflicted
+++ resolved
@@ -68,20 +68,20 @@
 
 ### 1. Clone the Repository
 
-```
+```bash
 git clone https://github.com/Farnsworth-Enterprises/Morbo.git
 cd Morbo
 ```
 
 ### 2. Build the Docker Container
 
-```
+```bash
 docker build -t morbo .
 ```
 
 ### 3. Run Morbo (from CI or locally)
 
-```
+```bash
 docker run \
   -e GITHUB_TOKEN=your_token \
   -e PR_URL=https://api.github.com/repos/user/repo/pulls/42 \
@@ -89,22 +89,10 @@
   morbo
 ```
 
-<<<<<<< HEAD
 Environment variable configuration is still in progress and will soon replace CLI input.
-=======
-Environment variable configuration is still in progress and will soon replace CLI input.
+
 
 ## Authors:
 
 - [Luis Gonzalez](https://github.com/zluigon)
 - [Jordan Biehl](https://github.com/jbiehl88)
-
-
-
-
-
-
-
-
-
->>>>>>> 1b04806c
