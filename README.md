<p align="center">
  <img src="https://michaelgmunz.com/wp-content/uploads/2016/09/morbo-doom.png">
</p>

# Morbo - PR Description Generator

**Morbo** is an AI-powered GitHub Action that automatically generates descriptive Pull Request (PR) summaries using Ollama-powered LLM. Designed to integrate directly with your CI/CD pipeline, Morbo detects code changes introduced in a PR, generates a concise, informative summary utilizing the diff, and posts it directly to the PR — so developers can focus on writing code, not explaining it.

## Features

-   Automatic PR summary generation using Ollama LLM
-   Triggers on PR open and update events
-   Easy integration with any repository
-   Real-time PR updates

## What It Does

Whenever a pull request is opened or updated, **Morbo**:

1. Pulls the diff from the PR using GitHub's API
2. Sends the diff to your Ollama server for processing
3. Receives a short, human-readable summary of the changes
4. Automatically updates the PR with the generated summary

## Tech Stack

-   **Python** – Core application logic
-   **GitHub Actions** – For CI/CD integration
-   **Google Cloud Platform** – Hosting infrastructure
-   **Docker** – Containerized Ollama deployment
-   Ollama container for LLM serving
-   DeepSeek-R1:8B model for text generation
-   **GitHub API** – For fetching diffs and updating PRs

## How It Works (Architecture)

```plaintext
<<<<<<< HEAD
           GitHub PR
               |
               v
        CI/CD Pipeline triggers
               |
               v
          Morbo Action runs
               |
        ┌─────────────────────┐
        │  Fetch PR diff via  │
        │    GitHub API       │
        └─────────────────────┘
               |
               v
        ┌─────────────────────┐
        │  Send diff to LLM   │
        │    via Ollama       │
        └─────────────────────┘
               |
               v
        ┌─────────────────────┐
        │ Receive summary text│
        └─────────────────────┘
               |
               v
        ┌─────────────────────┐
        │  Update PR with     │
        │    new summary      │
        └─────────────────────┘
=======
                                   GitHub PR
                                       |
                                       v
                                CI/CD Pipeline triggers
                                       |
                                       v
                                  Morbo CLI runs
                                       |
                                ┌─────────────────────┐
                                │  Fetch PR diff via  │
                                │    GitHub API       │
                                └─────────────────────┘
                                       |
                                       v
                                ┌─────────────────────┐
                                │  Send diff to LLM   │
                                │ (DeepSeek on GCP)   │
                                └─────────────────────┘
                                       |
                                       v
                                ┌─────────────────────┐
                                │ Receive summary text│
                                └─────────────────────┘
                                       |
                                       v
                                ┌─────────────────────┐
                                │  Post comment to PR │
                                └─────────────────────┘
>>>>>>> 852126fe
```

## Usage

Add this to your repository's `.github/workflows/pr-summary.yml`:

```yaml
name: Generate PR Description

<<<<<<< HEAD
on:
    pull_request:
        types: [opened, synchronize]

jobs:
    generate-pr-description:
        runs-on: ubuntu-latest
        steps:
            - name: Generate PR Description
              uses: Farnsworth-Enterprises/Morbo@latest
              with:
                  github-token: ${{ secrets.GITHUB_TOKEN }}
                  ollama-url: ${{ secrets.OLLAMA_URL }}
=======
```bash
git clone https://github.com/Farnsworth-Enterprises/Morbo.git
cd Morbo
>>>>>>> 852126fe
```

## Required Secrets

<<<<<<< HEAD
You need to set up the following secrets in your repository:
=======
```bash
docker build -t morbo .
```
>>>>>>> 852126fe

1. `OLLAMA_URL`: The URL of your Ollama server (e.g., 'http://localhost:11434')
2. `GITHUB_TOKEN`: This is automatically provided by GitHub Actions

<<<<<<< HEAD
To set up secrets:

1. Go to your repository settings
2. Navigate to "Secrets and variables" > "Actions"
3. Click "New repository secret"
4. Add the required secrets

## Inputs

| Input          | Required | Description                                                        |
| -------------- | -------- | ------------------------------------------------------------------ |
| `github-token` | Yes      | GitHub token for authentication. Use `${{ secrets.GITHUB_TOKEN }}` |
| `ollama-url`   | Yes      | URL of your Ollama server (e.g., 'http://localhost:11434')         |
| `model-name`   | No       | Name of the Ollama model to use. Defaults to 'deepseek-r1:8b'      |
| `temperature`  | No       | Temperature for the AI model (0.0 to 1.0). Defaults to '0.0'       |

## Requirements

-   An Ollama server running with the specified model
-   GitHub repository with pull request access

## Example Output

The action will generate a summary in this format:

```markdown
# Title: Add User Authentication System

## Description

-   Implemented JWT-based authentication
-   Added user registration endpoint
-   Created login functionality
-   Added password hashing
-   Updated API documentation
```
=======
```bash
docker run \
  -e GITHUB_TOKEN=your_token \
  -e PR_URL=https://api.github.com/repos/user/repo/pulls/42 \
  -e LLM_API_URL=https://your-deepseek-endpoint.com/generate \
  morbo
```

Environment variable configuration is still in progress and will soon replace CLI input.


## Authors:

- [Luis Gonzalez](https://github.com/zluigon)
- [Jordan Biehl](https://github.com/jbiehl88)
>>>>>>> 852126fe
<|MERGE_RESOLUTION|>--- conflicted
+++ resolved
@@ -35,7 +35,6 @@
 ## How It Works (Architecture)
 
 ```plaintext
-<<<<<<< HEAD
            GitHub PR
                |
                v
@@ -65,36 +64,6 @@
         │  Update PR with     │
         │    new summary      │
         └─────────────────────┘
-=======
-                                   GitHub PR
-                                       |
-                                       v
-                                CI/CD Pipeline triggers
-                                       |
-                                       v
-                                  Morbo CLI runs
-                                       |
-                                ┌─────────────────────┐
-                                │  Fetch PR diff via  │
-                                │    GitHub API       │
-                                └─────────────────────┘
-                                       |
-                                       v
-                                ┌─────────────────────┐
-                                │  Send diff to LLM   │
-                                │ (DeepSeek on GCP)   │
-                                └─────────────────────┘
-                                       |
-                                       v
-                                ┌─────────────────────┐
-                                │ Receive summary text│
-                                └─────────────────────┘
-                                       |
-                                       v
-                                ┌─────────────────────┐
-                                │  Post comment to PR │
-                                └─────────────────────┘
->>>>>>> 852126fe
 ```
 
 ## Usage
@@ -104,7 +73,6 @@
 ```yaml
 name: Generate PR Description
 
-<<<<<<< HEAD
 on:
     pull_request:
         types: [opened, synchronize]
@@ -118,27 +86,15 @@
               with:
                   github-token: ${{ secrets.GITHUB_TOKEN }}
                   ollama-url: ${{ secrets.OLLAMA_URL }}
-=======
-```bash
-git clone https://github.com/Farnsworth-Enterprises/Morbo.git
-cd Morbo
->>>>>>> 852126fe
 ```
 
 ## Required Secrets
 
-<<<<<<< HEAD
 You need to set up the following secrets in your repository:
-=======
-```bash
-docker build -t morbo .
-```
->>>>>>> 852126fe
 
 1. `OLLAMA_URL`: The URL of your Ollama server (e.g., 'http://localhost:11434')
 2. `GITHUB_TOKEN`: This is automatically provided by GitHub Actions
 
-<<<<<<< HEAD
 To set up secrets:
 
 1. Go to your repository settings
@@ -175,20 +131,8 @@
 -   Added password hashing
 -   Updated API documentation
 ```
-=======
-```bash
-docker run \
-  -e GITHUB_TOKEN=your_token \
-  -e PR_URL=https://api.github.com/repos/user/repo/pulls/42 \
-  -e LLM_API_URL=https://your-deepseek-endpoint.com/generate \
-  morbo
-```
-
-Environment variable configuration is still in progress and will soon replace CLI input.
-
 
 ## Authors:
 
 - [Luis Gonzalez](https://github.com/zluigon)
-- [Jordan Biehl](https://github.com/jbiehl88)
->>>>>>> 852126fe
+- [Jordan Biehl](https://github.com/jbiehl88)